# @package _global_
defaults:
  - _self_
  - experiment: base # Specifies model and pipeline, equivalent to next two lines
  # - model: s4 # Model backbone
  # - pipeline: cifar # Specifies collection of configs, equivalent to next 5 lines
  # Pipelines should specify /loader, /dataset, /task, /encoder, /decoder (ideally in that order)
  # # - loader: default # Dataloader (e.g. handles batches)
  # # - dataset: cifar # Defines the data (x and y pairs)
  # # - task: multiclass_classification # Defines loss and metrics
  # # - encoder: null # Interface between data and model
  # # - decoder: null # Interface between model and targets

# Additional arguments used to configure the training loop
# Most of these set combinations of options in the PL trainer, add callbacks, or add features to the optimizer
train:
  seed: 0
  # These three options are used by callbacks (checkpoint, monitor) and scheduler
  # Most of them are task dependent and are set by the pipeline
  interval: ??? # Should be specified by scheduler. Also used by LR monitor
  monitor: ??? # Should be specified by pipeline. Used by scheduler (plateau) and checkpointer
  mode: ??? # Should be specified by pipeline. Used by scheduler (plateau) and checkpointer
  ema: 0.0 # Moving average model for validation # TODO move into callback
  test: False # Test after training
  debug: False # Special settings to make debugging more convenient
  ignore_warnings: False # Disable python warnings

  # These control state passing between batches
  state:
    mode: null # [ None | 'none' | 'reset' | 'bptt' | 'tbptt' ]
    n_context: 0 # How many steps to use as memory context. Must be >= 0 or None (null), meaning infinite context
    n_context_eval: ${.n_context} # Context at evaluation time
  # Convenience keys to allow grouping runs

  ckpt: null # Resume training

  disable_dataset: False # Disable dataset loading
  validate_at_start: false

  pretrained_model_path: null # Path to pretrained model
  pretrained_model_strict_load: true # Whether to load the pretrained model even if the model is not compatible
  pretrained_model_state_hook: # Hook called on the loaded model's state_dict
    _name_: null
  post_init_hook: # After initializing model, call method on model
    _name_: null

  layer_decay: # Used for ImageNet finetuning
    _name_: null
    decay: 0.7

tolerance: # fault tolerance for training on preemptible machines
  logdir: ./resume
  id: null # must be set to resume training on preemption

# We primarily use wandb so this is moved to top level in the config for convenience
# Set `~wandb` or `wandb=null` or `wandb.mode=disabled` to disable logging
# If other loggers are added, it would make sense to put this one level lower under train/ or logger/
wandb:
  project: dna-lm
  group: ""
  job_type: ""
  mode: online # choices=['online', 'offline', 'disabled']
  name: null
  save_dir: "."
  id: ${.name} # pass correct id to resume experiment!
  # Below options should not need to be specified
<<<<<<< HEAD
  #entity: hyena-dna-collab  # set to name of your wandb team or just remove it
  entity: mcvicker-lab
  log_model: true
=======
  entity: mcvicker-lab  # set to name of your wandb team or just remove it
  # log_model: False
>>>>>>> c3096789
  # prefix: ""
  # job_type: "train"
  # tags: []

hydra:
  run:
    dir: ./outputs/${now:%Y-%m-%d}/${now:%H-%M-%S-%f}<|MERGE_RESOLUTION|>--- conflicted
+++ resolved
@@ -64,14 +64,8 @@
   save_dir: "."
   id: ${.name} # pass correct id to resume experiment!
   # Below options should not need to be specified
-<<<<<<< HEAD
-  #entity: hyena-dna-collab  # set to name of your wandb team or just remove it
   entity: mcvicker-lab
   log_model: true
-=======
-  entity: mcvicker-lab  # set to name of your wandb team or just remove it
-  # log_model: False
->>>>>>> c3096789
   # prefix: ""
   # job_type: "train"
   # tags: []
